"""
의존성 주입 컨테이너 인터페이스.

이 모듈은 의존성 주입을 위한 컨테이너 인터페이스를 정의합니다.
"""

from abc import ABC, abstractmethod
<<<<<<< HEAD
from typing import Optional, TypeVar
=======
from typing import TypeVar
from collections.abc import Callable
>>>>>>> ed93db93

T = TypeVar("T")


# @freeze v0.1.0
class IServiceContainer(ABC):
<<<<<<< HEAD
    """
    의존성 주입 컨테이너 인터페이스.

    이 인터페이스는 서비스 등록 및 조회, 의존성 검증 등의 기능을 제공합니다.
    """

    @abstractmethod
    def register_singleton(self, service_type: type[T], implementation: Optional[T] = None) -> None:
        """
        싱글톤 서비스를 등록합니다.
=======
    """의존성 주입 컨테이너 인터페이스"""

    @abstractmethod
    def register_singleton(
        self, interface: type[T], implementation: Callable[["IServiceContainer"], T]
    ) -> None:
        """싱글톤 서비스 등록
>>>>>>> ed93db93

        Args:
            service_type: 서비스 타입 (인터페이스)
            implementation: 구현체 인스턴스 (없으면 자동 생성)

        Raises:
            ValueError: 이미 등록된 서비스인 경우
        """
        pass

    @abstractmethod
<<<<<<< HEAD
    def register_transient(self, service_type: type[T], implementation_type: type[T]) -> None:
        """
        트랜지언트 서비스를 등록합니다.
=======
    def register_transient(
        self, interface: type[T], implementation: Callable[["IServiceContainer"], T]
    ) -> None:
        """트랜지언트 서비스 등록
>>>>>>> ed93db93

        Args:
            service_type: 서비스 타입 (인터페이스)
            implementation_type: 구현체 타입

        Raises:
            ValueError: 이미 등록된 서비스인 경우
        """
        pass

    @abstractmethod
<<<<<<< HEAD
    def get(self, service_type: type[T]) -> T:
        """
        서비스 인스턴스를 조회합니다.

        Args:
            service_type: 서비스 타입 (인터페이스)
=======
    def get(self, interface: type[T]) -> T:
        """서비스 인스턴스 조회

        Args:
            interface: 서비스 인터페이스 타입
>>>>>>> ed93db93

        Returns:
            서비스 인스턴스

        Raises:
            KeyError: 등록되지 않은 서비스인 경우
        """
        pass

    @abstractmethod
<<<<<<< HEAD
    def has(self, service_type: type[T]) -> bool:
        """
        서비스 등록 여부를 확인합니다.

        Args:
            service_type: 서비스 타입 (인터페이스)
=======
    def has(self, interface: type[T]) -> bool:
        """서비스 등록 여부 확인

        Args:
            interface: 서비스 인터페이스 타입
>>>>>>> ed93db93

        Returns:
            등록되어 있으면 True, 아니면 False
        """
        pass

    @abstractmethod
    def clear(self) -> None:
        """모든 등록된 서비스를 초기화합니다."""
        pass

    @abstractmethod
<<<<<<< HEAD
    def validate_dependencies(self) -> bool:
        """
        의존성 순환 참조를 검증합니다.
=======
    def validate_dependencies(self) -> dict[str, list[str]]:
        """의존성 순환 참조 검증
>>>>>>> ed93db93

        Returns:
            순환 참조가 없으면 True, 있으면 False
        """
        pass<|MERGE_RESOLUTION|>--- conflicted
+++ resolved
@@ -5,30 +5,14 @@
 """
 
 from abc import ABC, abstractmethod
-<<<<<<< HEAD
-from typing import Optional, TypeVar
-=======
 from typing import TypeVar
 from collections.abc import Callable
->>>>>>> ed93db93
 
 T = TypeVar("T")
 
 
 # @freeze v0.1.0
 class IServiceContainer(ABC):
-<<<<<<< HEAD
-    """
-    의존성 주입 컨테이너 인터페이스.
-
-    이 인터페이스는 서비스 등록 및 조회, 의존성 검증 등의 기능을 제공합니다.
-    """
-
-    @abstractmethod
-    def register_singleton(self, service_type: type[T], implementation: Optional[T] = None) -> None:
-        """
-        싱글톤 서비스를 등록합니다.
-=======
     """의존성 주입 컨테이너 인터페이스"""
 
     @abstractmethod
@@ -36,11 +20,10 @@
         self, interface: type[T], implementation: Callable[["IServiceContainer"], T]
     ) -> None:
         """싱글톤 서비스 등록
->>>>>>> ed93db93
 
         Args:
-            service_type: 서비스 타입 (인터페이스)
-            implementation: 구현체 인스턴스 (없으면 자동 생성)
+            interface: 서비스 인터페이스 타입
+            implementation: 구현체 팩토리 함수
 
         Raises:
             ValueError: 이미 등록된 서비스인 경우
@@ -48,20 +31,14 @@
         pass
 
     @abstractmethod
-<<<<<<< HEAD
-    def register_transient(self, service_type: type[T], implementation_type: type[T]) -> None:
-        """
-        트랜지언트 서비스를 등록합니다.
-=======
     def register_transient(
         self, interface: type[T], implementation: Callable[["IServiceContainer"], T]
     ) -> None:
         """트랜지언트 서비스 등록
->>>>>>> ed93db93
 
         Args:
-            service_type: 서비스 타입 (인터페이스)
-            implementation_type: 구현체 타입
+            interface: 서비스 인터페이스 타입
+            implementation: 구현체 팩토리 함수
 
         Raises:
             ValueError: 이미 등록된 서비스인 경우
@@ -69,20 +46,11 @@
         pass
 
     @abstractmethod
-<<<<<<< HEAD
-    def get(self, service_type: type[T]) -> T:
-        """
-        서비스 인스턴스를 조회합니다.
-
-        Args:
-            service_type: 서비스 타입 (인터페이스)
-=======
     def get(self, interface: type[T]) -> T:
         """서비스 인스턴스 조회
 
         Args:
             interface: 서비스 인터페이스 타입
->>>>>>> ed93db93
 
         Returns:
             서비스 인스턴스
@@ -93,20 +61,11 @@
         pass
 
     @abstractmethod
-<<<<<<< HEAD
-    def has(self, service_type: type[T]) -> bool:
-        """
-        서비스 등록 여부를 확인합니다.
-
-        Args:
-            service_type: 서비스 타입 (인터페이스)
-=======
     def has(self, interface: type[T]) -> bool:
         """서비스 등록 여부 확인
 
         Args:
             interface: 서비스 인터페이스 타입
->>>>>>> ed93db93
 
         Returns:
             등록되어 있으면 True, 아니면 False
@@ -119,16 +78,10 @@
         pass
 
     @abstractmethod
-<<<<<<< HEAD
-    def validate_dependencies(self) -> bool:
-        """
-        의존성 순환 참조를 검증합니다.
-=======
     def validate_dependencies(self) -> dict[str, list[str]]:
         """의존성 순환 참조 검증
->>>>>>> ed93db93
 
         Returns:
-            순환 참조가 없으면 True, 있으면 False
+            의존성 그래프 정보
         """
-        pass+        pass
