--- conflicted
+++ resolved
@@ -351,15 +351,8 @@
         for name, score in category_metrics.items():
             status = (
                 "✅"
-<<<<<<< HEAD
-                if score >= self.SCORE_THRESHOLD_HIGH
-                else "⚠️"
-                if score >= self.SCORE_THRESHOLD_MEDIUM
-                else "❌"
-=======
                 if score >= SCORE_THRESHOLD_HIGH
                 else "⚠️" if score >= SCORE_THRESHOLD_MEDIUM else "❌"
->>>>>>> ed93db93
             )
             print(f"  {status} {name}: {score:.2f}")
             sys.stdout.flush()
@@ -431,15 +424,8 @@
                 for name, score in balance_scores.items():
                     status = (
                         "✅"
-<<<<<<< HEAD
-                        if score >= BALANCE_SCORE_GOOD_THRESHOLD
-                        else "⚠️"
-                        if score >= BALANCE_SCORE_NORMAL_THRESHOLD
-                        else "❌"
-=======
                         if score >= SCORE_THRESHOLD_HIGH
                         else "⚠️" if score >= SCORE_THRESHOLD_MEDIUM else "❌"
->>>>>>> ed93db93
                     )
                     print(f"  {status} {name}: {score:.2f}")
                     sys.stdout.flush()
@@ -627,7 +613,57 @@
         print(f"🔄 이벤트 뱅크 병합 시작: {source_dir}")
         sys.stdout.flush()
 
-<<<<<<< HEAD
+        if not source_dir.exists():
+            print(f"❌ 소스 디렉토리가 존재하지 않습니다: {source_dir}")
+            sys.stdout.flush()
+            return 0
+
+        merged_count = 0
+
+        # 각 카테고리 디렉토리 처리
+        for category in self.CATEGORIES:
+            source_category_dir = source_dir / category
+            if not source_category_dir.exists():
+                print(f"⚠️ 소스에 '{category}' 카테고리 없음, 건너뜀")
+                sys.stdout.flush()
+                continue
+
+            # TOML 파일 처리
+            for file_path in source_category_dir.glob("*.toml"):
+                target_path = self.data_dir / category / file_path.name
+                if target_path.exists():
+                    print(f"⚠️ 대상 파일이 이미 존재합니다: {target_path}")
+                    sys.stdout.flush()
+                    continue
+
+                if not self.dry_run:
+                    shutil.copy2(file_path, target_path)
+                    print(f"✅ 파일 복사 완료: {file_path.name}")
+                else:
+                    print(f"🔍 [DRY RUN] 파일 복사 예정: {file_path.name}")
+                sys.stdout.flush()
+                merged_count += 1
+
+            # JSON 파일 처리
+            for file_path in source_category_dir.glob("*.json"):
+                target_path = self.data_dir / category / file_path.name
+                if target_path.exists():
+                    print(f"⚠️ 대상 파일이 이미 존재합니다: {target_path}")
+                    sys.stdout.flush()
+                    continue
+
+                if not self.dry_run:
+                    shutil.copy2(file_path, target_path)
+                    print(f"✅ 파일 복사 완료: {file_path.name}")
+                else:
+                    print(f"🔍 [DRY RUN] 파일 복사 예정: {file_path.name}")
+                sys.stdout.flush()
+                merged_count += 1
+
+        print(f"✅ 병합 완료: {merged_count}개 파일 병합됨")
+        sys.stdout.flush()
+        return merged_count
+
     def print_balance_report(self, balance_metrics: dict[str, Any]) -> None:
         """밸런스 분석 결과를 보기 좋게 출력합니다."""
         print("\n--- 이벤트 뱅크 밸런스 분석 결과 ---")
@@ -653,73 +689,6 @@
                 )
                 print(f"  {status} Overall Score: {scores:.2f}")
                 sys.stdout.flush()
-
-=======
-        if not source_dir.exists():
-            print(f"❌ 소스 디렉토리가 존재하지 않습니다: {source_dir}")
-            sys.stdout.flush()
-            return 0
->>>>>>> ed93db93
-
-        merged_count = 0
-
-<<<<<<< HEAD
-    parser = argparse.ArgumentParser(description="치킨집 경영 게임 이벤트 뱅크 관리 도구")
-    parser.add_argument("--load", action="store_true", help="모든 이벤트 로드")
-    parser.add_argument("--validate", action="store_true", help="모든 이벤트 검증")
-    parser.add_argument("--metrics", action="store_true", help="품질 메트릭 계산")
-    parser.add_argument("--simulate", action="store_true", help="밸런스 시뮬레이션 실행")
-    parser.add_argument("--turns", type=int, default=100, help="시뮬레이션할 턴 수 (기본값: 100)")
-    parser.add_argument("--export", type=str, help="이벤트 뱅크를 JSON 파일로 내보내기")
-    parser.add_argument("--backup", action="store_true", help="이벤트 뱅크 백업")
-    parser.add_argument("--stats", action="store_true", help="이벤트 뱅크 통계 출력")
-    parser.add_argument("--save-report", type=str, help="검증 결과를 지정된 경로에 저장")
-    parser.add_argument("--dry-run", action="store_true", help="실제 파일 변경 없이 시뮬레이션만 수행")
-=======
-        # 각 카테고리 디렉토리 처리
-        for category in self.CATEGORIES:
-            source_category_dir = source_dir / category
-            if not source_category_dir.exists():
-                print(f"⚠️ 소스에 '{category}' 카테고리 없음, 건너뜀")
-                sys.stdout.flush()
-                continue
->>>>>>> ed93db93
-
-            # TOML 파일 처리
-            for file_path in source_category_dir.glob("*.toml"):
-                target_path = self.data_dir / category / file_path.name
-                if target_path.exists():
-                    print(f"⚠️ 대상 파일이 이미 존재합니다: {target_path}")
-                    sys.stdout.flush()
-                    continue
-
-                if not self.dry_run:
-                    shutil.copy2(file_path, target_path)
-                    print(f"✅ 파일 복사 완료: {file_path.name}")
-                else:
-                    print(f"🔍 [DRY RUN] 파일 복사 예정: {file_path.name}")
-                sys.stdout.flush()
-                merged_count += 1
-
-            # JSON 파일 처리
-            for file_path in source_category_dir.glob("*.json"):
-                target_path = self.data_dir / category / file_path.name
-                if target_path.exists():
-                    print(f"⚠️ 대상 파일이 이미 존재합니다: {target_path}")
-                    sys.stdout.flush()
-                    continue
-
-                if not self.dry_run:
-                    shutil.copy2(file_path, target_path)
-                    print(f"✅ 파일 복사 완료: {file_path.name}")
-                else:
-                    print(f"🔍 [DRY RUN] 파일 복사 예정: {file_path.name}")
-                sys.stdout.flush()
-                merged_count += 1
-
-        print(f"✅ 병합 완료: {merged_count}개 파일 병합됨")
-        sys.stdout.flush()
-        return merged_count
 
 
 def main() -> int:
